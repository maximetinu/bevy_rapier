[package]
name = "bevy_rapier3d"
version = "0.28.0"
authors = ["Sébastien Crozet <developer@crozet.re>"]
description = "3-dimensional physics engine in Rust, official Bevy plugin."
documentation = "http://docs.rs/bevy_rapier3d"
homepage = "http://rapier.rs"
repository = "https://github.com/dimforge/bevy_rapier"
readme = "../README.md"
keywords = ["physics", "dynamics", "rigid", "real-time", "joints"]
license = "Apache-2.0"
edition = "2021"


# See more keys and their definitions at https://doc.rust-lang.org/cargo/reference/manifest.html
[lib]
path = "../src/lib.rs"
required-features = ["dim3"]

[lints]
rust.unexpected_cfgs = { level = "warn", check-cfg = [
    'cfg(feature, values("dim2"))',
] }
clippy = { needless_lifetimes = "allow" }

[features]
default = ["dim3", "async-collider", "debug-render-3d"]
dim3 = []
debug-render = ["debug-render-3d"]
debug-render-2d = [
    "bevy/bevy_core_pipeline",
    "bevy/bevy_sprite",
    "bevy/bevy_gizmos",
    "rapier3d/debug-render",
    "bevy/bevy_asset",
]
debug-render-3d = [
    "bevy/bevy_core_pipeline",
    "bevy/bevy_pbr",
    "bevy/bevy_gizmos",
    "rapier3d/debug-render",
    "bevy/bevy_asset",
]
rapier-debug-render = ["rapier3d/debug-render"]
picking-backend = ["bevy/bevy_picking"]

parallel = ["rapier3d/parallel"]
simd-stable = ["rapier3d/simd-stable"]
simd-nightly = ["rapier3d/simd-nightly"]
wasm-bindgen = ["rapier3d/wasm-bindgen"]
serde-serialize = ["rapier3d/serde-serialize", "bevy/serialize", "serde"]
enhanced-determinism = ["rapier3d/enhanced-determinism"]
headless = []
async-collider = ["bevy/bevy_asset", "bevy/bevy_scene", "bevy/bevy_render"]

[dependencies]
<<<<<<< HEAD
bevy = { version = "0.15.0-rc.2", default-features = false }
=======
bevy = { version = "0.15", default-features = false }
>>>>>>> 00225834
nalgebra = { version = "0.33", features = ["convert-glam029"] }
rapier3d = "0.22"
bitflags = "2.4"
log = "0.4"
serde = { version = "1", features = ["derive"], optional = true }

[dev-dependencies]
<<<<<<< HEAD
bevy = { version = "0.15.0-rc.3", default-features = false, features = [
=======
bevy = { version = "0.15", default-features = false, features = [
    "bevy_window",
>>>>>>> 00225834
    "x11",
    "tonemapping_luts",
    "bevy_state",
    "bevy_debug_stepping",
    "bevy_text",
    "bevy_ui",
    "default_font",
] }
approx = "0.5.1"
glam = { version = "0.29", features = ["approx"] }
bevy-inspector-egui = "0.28"
<<<<<<< HEAD
bevy_egui = "0.30.0"
divan = "0.1"
bevy_rapier_benches3d = { version = "0.1", path = "../bevy_rapier_benches3d" }

[package.metadata.docs.rs]
# Enable all the features when building the docs on docs.rs
features = ["debug-render-3d", "serde-serialize"]

[[example]]
name = "picking3"
required-features = ["picking-backend"]

[[bench]]
name = "cubes"
harness = false

[[bench]]
name = "many_pyramids3"
harness = false
=======
bevy_egui = "0.31"

[package.metadata.docs.rs]
# Enable all the features when building the docs on docs.rs
features = ["debug-render-3d", "serde-serialize"]
>>>>>>> 00225834
<|MERGE_RESOLUTION|>--- conflicted
+++ resolved
@@ -42,7 +42,6 @@
     "bevy/bevy_asset",
 ]
 rapier-debug-render = ["rapier3d/debug-render"]
-picking-backend = ["bevy/bevy_picking"]
 
 parallel = ["rapier3d/parallel"]
 simd-stable = ["rapier3d/simd-stable"]
@@ -52,13 +51,10 @@
 enhanced-determinism = ["rapier3d/enhanced-determinism"]
 headless = []
 async-collider = ["bevy/bevy_asset", "bevy/bevy_scene", "bevy/bevy_render"]
+picking-backend = ["bevy/bevy_picking"]
 
 [dependencies]
-<<<<<<< HEAD
-bevy = { version = "0.15.0-rc.2", default-features = false }
-=======
 bevy = { version = "0.15", default-features = false }
->>>>>>> 00225834
 nalgebra = { version = "0.33", features = ["convert-glam029"] }
 rapier3d = "0.22"
 bitflags = "2.4"
@@ -66,12 +62,8 @@
 serde = { version = "1", features = ["derive"], optional = true }
 
 [dev-dependencies]
-<<<<<<< HEAD
-bevy = { version = "0.15.0-rc.3", default-features = false, features = [
-=======
 bevy = { version = "0.15", default-features = false, features = [
     "bevy_window",
->>>>>>> 00225834
     "x11",
     "tonemapping_luts",
     "bevy_state",
@@ -83,30 +75,11 @@
 approx = "0.5.1"
 glam = { version = "0.29", features = ["approx"] }
 bevy-inspector-egui = "0.28"
-<<<<<<< HEAD
-bevy_egui = "0.30.0"
-divan = "0.1"
-bevy_rapier_benches3d = { version = "0.1", path = "../bevy_rapier_benches3d" }
-
-[package.metadata.docs.rs]
-# Enable all the features when building the docs on docs.rs
-features = ["debug-render-3d", "serde-serialize"]
-
-[[example]]
-name = "picking3"
-required-features = ["picking-backend"]
-
-[[bench]]
-name = "cubes"
-harness = false
-
-[[bench]]
-name = "many_pyramids3"
-harness = false
-=======
 bevy_egui = "0.31"
 
 [package.metadata.docs.rs]
 # Enable all the features when building the docs on docs.rs
-features = ["debug-render-3d", "serde-serialize"]
->>>>>>> 00225834
+
+[[example]]
+name = "picking3"
+required-features = ["picking-backend"]