//! Systems responsible for interfacing our Bevy components with the Rapier physics engine.

use crate::dynamics::{
    AdditionalMassProperties, Ccd, Damping, Dominance, ExternalForce, ExternalImpulse,
    GravityScale, ImpulseJoint, LockedAxes, MassProperties, MultibodyJoint,
    RapierImpulseJointHandle, RapierMultibodyJointHandle, RapierRigidBodyHandle,
    ReadMassProperties, RigidBody, Sleeping, TransformInterpolation, Velocity,
};
use crate::geometry::{
    ActiveCollisionTypes, ActiveEvents, ActiveHooks, Collider, ColliderDisabled,
    ColliderMassProperties, ColliderScale, CollisionGroups, ContactForceEventThreshold, Friction,
    RapierColliderHandle, Restitution, Sensor, SolverGroups,
};
use crate::pipeline::{CollisionEvent, ContactForceEvent};
use crate::plugin::configuration::{SimulationToRenderTime, TimestepMode};
use crate::plugin::{RapierConfiguration, RapierContext};
use crate::prelude::{
    BevyPhysicsHooks, BevyPhysicsHooksAdapter, CollidingEntities, KinematicCharacterController,
<<<<<<< HEAD
    KinematicCharacterControllerOutput, MassModified, RigidBodyDisabled, Vect,
=======
    KinematicCharacterControllerOutput, RigidBodyDisabled,
>>>>>>> c5d12af7
};
use crate::utils;
use bevy::ecs::system::{StaticSystemParam, SystemParamItem};
use bevy::prelude::*;
use rapier::prelude::*;
use std::collections::HashMap;

#[cfg(all(feature = "dim3", feature = "async-collider"))]
use {
    crate::prelude::{AsyncCollider, AsyncSceneCollider},
    bevy::scene::SceneInstance,
};

use crate::control::CharacterCollision;
#[cfg(feature = "dim2")]
use bevy::math::Vec3Swizzles;

/// Components that will be updated after a physics step.
pub type RigidBodyWritebackComponents<'a> = (
    Entity,
    Option<&'a Parent>,
    Option<&'a mut Transform>,
    Option<&'a mut TransformInterpolation>,
    Option<&'a mut Velocity>,
    Option<&'a mut Sleeping>,
);

/// Components related to rigid-bodies.
pub type RigidBodyComponents<'a> = (
    Entity,
    &'a RigidBody,
    Option<&'a GlobalTransform>,
    Option<&'a Velocity>,
    Option<&'a AdditionalMassProperties>,
    Option<&'a ReadMassProperties>,
    Option<&'a LockedAxes>,
    Option<&'a ExternalForce>,
    Option<&'a GravityScale>,
    Option<&'a Ccd>,
    Option<&'a Dominance>,
    Option<&'a Sleeping>,
    Option<&'a Damping>,
    Option<&'a RigidBodyDisabled>,
);

/// Components related to colliders.
pub type ColliderComponents<'a> = (
    Entity,
    &'a Collider,
    Option<&'a Sensor>,
    Option<&'a ColliderMassProperties>,
    Option<&'a ActiveEvents>,
    Option<&'a ActiveHooks>,
    Option<&'a ActiveCollisionTypes>,
    Option<&'a Friction>,
    Option<&'a Restitution>,
    Option<&'a CollisionGroups>,
    Option<&'a SolverGroups>,
    Option<&'a ContactForceEventThreshold>,
    Option<&'a ColliderDisabled>,
);

/// System responsible for applying [`GlobalTransform::scale`] and/or [`ColliderScale`] to
/// colliders.
pub fn apply_scale(
    config: Res<RapierConfiguration>,
    mut changed_collider_scales: Query<
        (&mut Collider, &GlobalTransform, Option<&ColliderScale>),
        Or<(
            Changed<Collider>,
            Changed<GlobalTransform>,
            Changed<ColliderScale>,
        )>,
    >,
) {
    // NOTE: we don’t have to apply the RapierConfiguration::physics_scale here because
    //       we are applying the scale to the user-facing shape here, not the ones inside
    //       colliders (yet).
    for (mut shape, transform, custom_scale) in changed_collider_scales.iter_mut() {
        #[cfg(feature = "dim2")]
        let effective_scale = match custom_scale {
            Some(ColliderScale::Absolute(scale)) => *scale,
            Some(ColliderScale::Relative(scale)) => {
                *scale * transform.compute_transform().scale.xy()
            }
            None => transform.compute_transform().scale.xy(),
        };
        #[cfg(feature = "dim3")]
        let effective_scale = match custom_scale {
            Some(ColliderScale::Absolute(scale)) => *scale,
            Some(ColliderScale::Relative(scale)) => *scale * transform.compute_transform().scale,
            None => transform.compute_transform().scale,
        };

        if shape.scale != crate::geometry::get_snapped_scale(effective_scale) {
            shape.set_scale(effective_scale, config.scaled_shape_subdivision);
        }
    }
}

/// System responsible for applying changes the user made to a collider-related component.
pub fn apply_collider_user_changes(
    mut context: ResMut<RapierContext>,
<<<<<<< HEAD
    config: Res<RapierConfiguration>,

    changed_collider_transforms: Query<
        (&RapierColliderHandle, &GlobalTransform),
        (Without<RapierRigidBodyHandle>, Changed<GlobalTransform>),
    >,
=======
    (changed_collider_transforms, parent_query, transform_query): (
        Query<
            (Entity, &RapierColliderHandle, &GlobalTransform),
            (Without<RapierRigidBodyHandle>, Changed<GlobalTransform>),
        >,
        Query<&Parent>,
        Query<&Transform>,
    ),
>>>>>>> c5d12af7

    changed_shapes: Query<(&RapierColliderHandle, &Collider), Changed<Collider>>,
    changed_active_events: Query<(&RapierColliderHandle, &ActiveEvents), Changed<ActiveEvents>>,
    changed_active_hooks: Query<(&RapierColliderHandle, &ActiveHooks), Changed<ActiveHooks>>,
    changed_active_collision_types: Query<
        (&RapierColliderHandle, &ActiveCollisionTypes),
        Changed<ActiveCollisionTypes>,
    >,
    changed_friction: Query<(&RapierColliderHandle, &Friction), Changed<Friction>>,
    changed_restitution: Query<(&RapierColliderHandle, &Restitution), Changed<Restitution>>,
    changed_collision_groups: Query<
        (&RapierColliderHandle, &CollisionGroups),
        Changed<CollisionGroups>,
    >,
    changed_solver_groups: Query<(&RapierColliderHandle, &SolverGroups), Changed<SolverGroups>>,
    changed_sensors: Query<(&RapierColliderHandle, &Sensor), Changed<Sensor>>,
    changed_disabled: Query<(&RapierColliderHandle, &ColliderDisabled), Changed<ColliderDisabled>>,
    changed_contact_force_threshold: Query<
        (&RapierColliderHandle, &ContactForceEventThreshold),
        Changed<ContactForceEventThreshold>,
    >,
    changed_collider_mass_props: Query<
        (&RapierColliderHandle, &ColliderMassProperties),
        Changed<ColliderMassProperties>,
    >,

    mut mass_modified: EventWriter<MassModified>,
) {
    let scale = context.physics_scale;

    for (entity, handle, transform) in changed_collider_transforms.iter() {
        if context.collider_parent(entity).is_some() {
            let (_, collider_position) =
                collider_offset(entity, &context, &parent_query, &transform_query);

            if let Some(co) = context.colliders.get_mut(handle.0) {
                co.set_position_wrt_parent(utils::transform_to_iso(&collider_position, scale));
            }
        } else if let Some(co) = context.colliders.get_mut(handle.0) {
            co.set_position(utils::transform_to_iso(
                &transform.compute_transform(),
                scale,
            ))
        }
    }

    for (handle, shape) in changed_shapes.iter() {
        if let Some(co) = context.colliders.get_mut(handle.0) {
            let mut scaled_shape = shape.clone();
            scaled_shape.set_scale(shape.scale / scale, config.scaled_shape_subdivision);
            co.set_shape(scaled_shape.raw.clone());

            if let Some(body) = co.parent() {
                if let Some(body_entity) = context.rigid_body_entity(body) {
                    mass_modified.send(body_entity.into());
                }
            }
        }
    }

    for (handle, active_events) in changed_active_events.iter() {
        if let Some(co) = context.colliders.get_mut(handle.0) {
            co.set_active_events((*active_events).into())
        }
    }

    for (handle, active_hooks) in changed_active_hooks.iter() {
        if let Some(co) = context.colliders.get_mut(handle.0) {
            co.set_active_hooks((*active_hooks).into())
        }
    }

    for (handle, active_collision_types) in changed_active_collision_types.iter() {
        if let Some(co) = context.colliders.get_mut(handle.0) {
            co.set_active_collision_types((*active_collision_types).into())
        }
    }

    for (handle, friction) in changed_friction.iter() {
        if let Some(co) = context.colliders.get_mut(handle.0) {
            co.set_friction(friction.coefficient);
            co.set_friction_combine_rule(friction.combine_rule.into());
        }
    }

    for (handle, restitution) in changed_restitution.iter() {
        if let Some(co) = context.colliders.get_mut(handle.0) {
            co.set_restitution(restitution.coefficient);
            co.set_restitution_combine_rule(restitution.combine_rule.into());
        }
    }

    for (handle, collision_groups) in changed_collision_groups.iter() {
        if let Some(co) = context.colliders.get_mut(handle.0) {
            co.set_collision_groups((*collision_groups).into());
        }
    }

    for (handle, solver_groups) in changed_solver_groups.iter() {
        if let Some(co) = context.colliders.get_mut(handle.0) {
            co.set_solver_groups((*solver_groups).into());
        }
    }

    for (handle, _) in changed_sensors.iter() {
        if let Some(co) = context.colliders.get_mut(handle.0) {
            co.set_sensor(true);
        }
    }

    for (handle, _) in changed_disabled.iter() {
        if let Some(co) = context.colliders.get_mut(handle.0) {
            co.set_enabled(false);
        }
    }

    for (handle, threshold) in changed_contact_force_threshold.iter() {
        if let Some(co) = context.colliders.get_mut(handle.0) {
            co.set_contact_force_event_threshold(threshold.0);
        }
    }

    for (handle, mprops) in changed_collider_mass_props.iter() {
        if let Some(co) = context.colliders.get_mut(handle.0) {
            match mprops {
                ColliderMassProperties::Density(density) => co.set_density(*density),
                ColliderMassProperties::Mass(mass) => co.set_mass(*mass),
                ColliderMassProperties::MassProperties(mprops) => {
                    co.set_mass_properties(mprops.into_rapier(scale))
                }
            }

            if let Some(body) = co.parent() {
                if let Some(body_entity) = context.rigid_body_entity(body) {
                    mass_modified.send(body_entity.into());
                }
            }
        }
    }
}

/// System responsible for applying changes the user made to a rigid-body-related component.
pub fn apply_rigid_body_user_changes(
    mut context: ResMut<RapierContext>,
    config: Res<RapierConfiguration>,
    changed_rb_types: Query<(&RapierRigidBodyHandle, &RigidBody), Changed<RigidBody>>,
    mut changed_transforms: Query<
        (
            &RapierRigidBodyHandle,
            &GlobalTransform,
            Option<&mut TransformInterpolation>,
        ),
        Changed<GlobalTransform>,
    >,
    changed_velocities: Query<(&RapierRigidBodyHandle, &Velocity), Changed<Velocity>>,
    changed_additional_mass_props: Query<
        (Entity, &RapierRigidBodyHandle, &AdditionalMassProperties),
        Changed<AdditionalMassProperties>,
    >,
    changed_locked_axes: Query<(&RapierRigidBodyHandle, &LockedAxes), Changed<LockedAxes>>,
    changed_forces: Query<(&RapierRigidBodyHandle, &ExternalForce), Changed<ExternalForce>>,
    mut changed_impulses: Query<
        (&RapierRigidBodyHandle, &mut ExternalImpulse),
        Changed<ExternalImpulse>,
    >,
    changed_gravity_scale: Query<(&RapierRigidBodyHandle, &GravityScale), Changed<GravityScale>>,
    changed_ccd: Query<(&RapierRigidBodyHandle, &Ccd), Changed<Ccd>>,
    changed_dominance: Query<(&RapierRigidBodyHandle, &Dominance), Changed<Dominance>>,
    changed_sleeping: Query<(&RapierRigidBodyHandle, &Sleeping), Changed<Sleeping>>,
    changed_damping: Query<(&RapierRigidBodyHandle, &Damping), Changed<Damping>>,
    changed_disabled: Query<
        (&RapierRigidBodyHandle, &RigidBodyDisabled),
        Changed<RigidBodyDisabled>,
    >,

    mut mass_modified: EventWriter<MassModified>,
) {
    let context = &mut *context;
    let scale = context.physics_scale;

    // Deal with sleeping first, because other changes may then wake-up the
    // rigid-body again.
    for (handle, sleeping) in changed_sleeping.iter() {
        if let Some(rb) = context.bodies.get_mut(handle.0) {
            let activation = rb.activation_mut();
            activation.linear_threshold = sleeping.linear_threshold;
            activation.angular_threshold = sleeping.angular_threshold;

            if !sleeping.sleeping && activation.sleeping {
                rb.wake_up(true);
            } else if sleeping.sleeping && !activation.sleeping {
                rb.sleep();
            }
        }
    }

    // NOTE: we must change the rigid-body type before updating the
    //       transform or velocity. Otherwise, if the rigid-body was fixed
    //       and changed to anything else, the velocity change wouldn’t have any effect.
    //       Similarly, if the rigid-body was kinematic position-based before and
    //       changed to anything else, a transform change would modify the next
    //       position instead of the current one.
    for (handle, rb_type) in changed_rb_types.iter() {
        if let Some(rb) = context.bodies.get_mut(handle.0) {
            rb.set_body_type((*rb_type).into(), true);
        }
    }

    // Manually checks if the transform changed.
    // This is needed for detecting if the user actually changed the rigid-body
    // transform, or if it was just the change we made in our `writeback_rigid_bodies`
    // system.
    let transform_changed_fn =
        |handle: &RigidBodyHandle,
         transform: &GlobalTransform,
         last_transform_set: &HashMap<RigidBodyHandle, GlobalTransform>| {
            if config.force_update_from_transform_changes {
                true
            } else if let Some(prev) = last_transform_set.get(handle) {
                *prev != *transform
            } else {
                true
            }
        };

    for (handle, global_transform, mut interpolation) in changed_transforms.iter_mut() {
        // Use an Option<bool> to avoid running the check twice.
        let mut transform_changed = None;

        if let Some(interpolation) = interpolation.as_deref_mut() {
            transform_changed = transform_changed.or_else(|| {
                Some(transform_changed_fn(
                    &handle.0,
                    global_transform,
                    &context.last_body_transform_set,
                ))
            });

            if transform_changed == Some(true) {
                // Reset the interpolation so we don’t overwrite
                // the user’s input.
                interpolation.start = None;
                interpolation.end = None;
            }
        }

        if let Some(rb) = context.bodies.get_mut(handle.0) {
            transform_changed = transform_changed.or_else(|| {
                Some(transform_changed_fn(
                    &handle.0,
                    global_transform,
                    &context.last_body_transform_set,
                ))
            });

            match rb.body_type() {
                RigidBodyType::KinematicPositionBased => {
                    if transform_changed == Some(true) {
                        rb.set_next_kinematic_position(utils::transform_to_iso(
                            &global_transform.compute_transform(),
                            scale,
                        ));
                        context
                            .last_body_transform_set
                            .insert(handle.0, *global_transform);
                    }
                }
                _ => {
                    if transform_changed == Some(true) {
                        rb.set_position(
                            utils::transform_to_iso(&global_transform.compute_transform(), scale),
                            true,
                        );
                        context
                            .last_body_transform_set
                            .insert(handle.0, *global_transform);
                    }
                }
            }
        }
    }

    for (handle, velocity) in changed_velocities.iter() {
        if let Some(rb) = context.bodies.get_mut(handle.0) {
            rb.set_linvel((velocity.linvel / scale).into(), true);
            #[allow(clippy::useless_conversion)] // Need to convert if dim3 enabled
            rb.set_angvel(velocity.angvel.into(), true);
        }
    }

    for (entity, handle, mprops) in changed_additional_mass_props.iter() {
        if let Some(rb) = context.bodies.get_mut(handle.0) {
            match mprops {
                AdditionalMassProperties::MassProperties(mprops) => {
                    rb.set_additional_mass_properties(mprops.into_rapier(scale), true);
                }
                AdditionalMassProperties::Mass(mass) => {
                    rb.set_additional_mass(*mass, true);
                }
            }

            mass_modified.send(entity.into());
        }
    }

    for (handle, locked_axes) in changed_locked_axes.iter() {
        if let Some(rb) = context.bodies.get_mut(handle.0) {
            rb.set_locked_axes((*locked_axes).into(), true);
        }
    }

    for (handle, forces) in changed_forces.iter() {
        if let Some(rb) = context.bodies.get_mut(handle.0) {
            rb.reset_forces(true);
            rb.reset_torques(true);
            rb.add_force((forces.force / scale).into(), true);
            #[allow(clippy::useless_conversion)] // Need to convert if dim3 enabled
            rb.add_torque(forces.torque.into(), true);
        }
    }

    for (handle, mut impulses) in changed_impulses.iter_mut() {
        if let Some(rb) = context.bodies.get_mut(handle.0) {
            rb.apply_impulse((impulses.impulse / scale).into(), true);
            #[allow(clippy::useless_conversion)] // Need to convert if dim3 enabled
            rb.apply_torque_impulse(impulses.torque_impulse.into(), true);
            impulses.reset();
        }
    }

    for (handle, gravity_scale) in changed_gravity_scale.iter() {
        if let Some(rb) = context.bodies.get_mut(handle.0) {
            rb.set_gravity_scale(gravity_scale.0, true);
        }
    }

    for (handle, ccd) in changed_ccd.iter() {
        if let Some(rb) = context.bodies.get_mut(handle.0) {
            rb.enable_ccd(ccd.enabled);
        }
    }

    for (handle, dominance) in changed_dominance.iter() {
        if let Some(rb) = context.bodies.get_mut(handle.0) {
            rb.set_dominance_group(dominance.groups);
        }
    }

    for (handle, damping) in changed_damping.iter() {
        if let Some(rb) = context.bodies.get_mut(handle.0) {
            rb.set_linear_damping(damping.linear_damping);
            rb.set_angular_damping(damping.angular_damping);
        }
    }

    for (handle, _) in changed_disabled.iter() {
        if let Some(co) = context.bodies.get_mut(handle.0) {
            co.set_enabled(false);
        }
    }
}

/// System responsible for applying changes the user made to a joint component.
pub fn apply_joint_user_changes(
    mut context: ResMut<RapierContext>,
    changed_impulse_joints: Query<
        (&RapierImpulseJointHandle, &ImpulseJoint),
        Changed<ImpulseJoint>,
    >,
    changed_multibody_joints: Query<
        (&RapierMultibodyJointHandle, &MultibodyJoint),
        Changed<MultibodyJoint>,
    >,
) {
    let scale = context.physics_scale;

    // TODO: right now, we only support propagating changes made to the joint data.
    //       Re-parenting the joint isn’t supported yet.
    for (handle, changed_joint) in changed_impulse_joints.iter() {
        if let Some(joint) = context.impulse_joints.get_mut(handle.0) {
            joint.data = changed_joint.data.into_rapier(scale);
        }
    }

    for (handle, changed_joint) in changed_multibody_joints.iter() {
        // TODO: not sure this will always work properly, e.g., if the number of Dofs is changed.
        if let Some((mb, link_id)) = context.multibody_joints.get_mut(handle.0) {
            if let Some(link) = mb.link_mut(link_id) {
                link.joint.data = changed_joint.data.into_rapier(scale);
            }
        }
    }
}

/// System responsible for writing the result of the last simulation step into our `bevy_rapier`
/// components and the [`GlobalTransform`] component.
pub fn writeback_rigid_bodies(
    mut context: ResMut<RapierContext>,
    config: Res<RapierConfiguration>,
    sim_to_render_time: Res<SimulationToRenderTime>,
    global_transforms: Query<&GlobalTransform>,
    mut writeback: Query<
        RigidBodyWritebackComponents,
        (With<RigidBody>, Without<RigidBodyDisabled>),
    >,
) {
    let context = &mut *context;
    let scale = context.physics_scale;

    if config.physics_pipeline_active {
        for (entity, parent, transform, mut interpolation, mut velocity, mut sleeping) in
            writeback.iter_mut()
        {
            // TODO: do this the other way round: iterate through Rapier’s RigidBodySet on the active bodies,
            // and update the components accordingly. That way, we don’t have to iterate through the entities that weren’t changed
            // by physics (for example because they are sleeping).
            if let Some(handle) = context.entity2body.get(&entity).copied() {
                if let Some(rb) = context.bodies.get(handle) {
                    let mut interpolated_pos = utils::iso_to_transform(rb.position(), scale);

                    if let TimestepMode::Interpolated { dt, .. } = config.timestep_mode {
                        if let Some(interpolation) = interpolation.as_deref_mut() {
                            if interpolation.end.is_none() {
                                interpolation.end = Some(*rb.position());
                            }

                            if let Some(interpolated) =
                                interpolation.lerp_slerp((dt + sim_to_render_time.diff) / dt)
                            {
                                interpolated_pos = utils::iso_to_transform(&interpolated, scale);
                            }
                        }
                    }

                    if let Some(mut transform) = transform {
                        // NOTE: we query the parent’s global transform here, which is a bit
                        //       unfortunate (performance-wise). An alternative would be to
                        //       deduce the parent’s global transform from the current entity’s
                        //       global transform. However, this makes it nearly impossible
                        //       (because of rounding errors) to predict the exact next value this
                        //       entity’s global transform will get after the next transform
                        //       propagation, which breaks our transform modification detection
                        //       that we do to detect if the user’s transform has to be written
                        //       into the rigid-body.
                        if let Some(parent_global_transform) =
                            parent.and_then(|p| global_transforms.get(**p).ok())
                        {
                            // We need to compute the new local transform such that:
                            // curr_parent_global_transform * new_transform = interpolated_pos
                            // new_transform = curr_parent_global_transform.inverse() * interpolated_pos
                            let (_, inverse_parent_rotation, inverse_parent_translation) =
                                parent_global_transform
                                    .affine()
                                    .inverse()
                                    .to_scale_rotation_translation();
                            let new_rotation = inverse_parent_rotation * interpolated_pos.rotation;

                            #[allow(unused_mut)] // mut is needed in 2D but not in 3D.
                            let mut new_translation = inverse_parent_rotation
                                * interpolated_pos.translation
                                + inverse_parent_translation;

                            // In 2D, preserve the transform `z` component that may have been set by the user
                            #[cfg(feature = "dim2")]
                            {
                                new_translation.z = transform.translation.z;
                            }

                            if transform.rotation != new_rotation
                                || transform.translation != new_translation
                            {
                                // NOTE: we write the new value only if there was an
                                //       actual change, in order to not trigger bevy’s
                                //       change tracking when the values didn’t change.
                                transform.rotation = new_rotation;
                                transform.translation = new_translation;
                            }

                            // NOTE: we need to compute the result of the next transform propagation
                            //       to make sure that our change detection for transforms is exact
                            //       despite rounding errors.
                            let new_global_transform =
                                parent_global_transform.mul_transform(*transform);

                            context
                                .last_body_transform_set
                                .insert(handle, new_global_transform);
                        } else {
                            // In 2D, preserve the transform `z` component that may have been set by the user
                            #[cfg(feature = "dim2")]
                            {
                                interpolated_pos.translation.z = transform.translation.z;
                            }

                            if transform.rotation != interpolated_pos.rotation
                                || transform.translation != interpolated_pos.translation
                            {
                                // NOTE: we write the new value only if there was an
                                //       actual change, in order to not trigger bevy’s
                                //       change tracking when the values didn’t change.
                                transform.rotation = interpolated_pos.rotation;
                                transform.translation = interpolated_pos.translation;
                            }

                            context
                                .last_body_transform_set
                                .insert(handle, GlobalTransform::from(interpolated_pos));
                        }
                    }

                    if let Some(velocity) = &mut velocity {
                        let new_vel = Velocity {
                            linvel: (rb.linvel() * scale).into(),
                            #[cfg(feature = "dim3")]
                            angvel: (*rb.angvel()).into(),
                            #[cfg(feature = "dim2")]
                            angvel: rb.angvel(),
                        };

                        // NOTE: we write the new value only if there was an
                        //       actual change, in order to not trigger bevy’s
                        //       change tracking when the values didn’t change.
                        if **velocity != new_vel {
                            **velocity = new_vel;
                        }
                    }

                    if let Some(sleeping) = &mut sleeping {
                        // NOTE: we write the new value only if there was an
                        //       actual change, in order to not trigger bevy’s
                        //       change tracking when the values didn’t change.
                        if sleeping.sleeping != rb.is_sleeping() {
                            sleeping.sleeping = rb.is_sleeping();
                        }
                    }
                }
            }
        }
    }
}

/// System responsible for writing updated mass properties back into the [`ReadMassProperties`] component.
pub fn writeback_mass_properties(
    mut context: ResMut<RapierContext>,
    config: Res<RapierConfiguration>,

    mut mass_props: Query<&mut ReadMassProperties>,
    mut mass_modified: EventReader<MassModified>,
) {
    let context = &mut *context;
    let scale = context.physics_scale;

    if config.physics_pipeline_active {
        for entity in mass_modified.iter() {
            if let Some(handle) = context.entity2body.get(entity).copied() {
                if let Some(rb) = context.bodies.get(handle) {
                    if let Ok(mut mass_props) = mass_props.get_mut(**entity) {
                        let new_mass_props =
                            MassProperties::from_rapier(rb.mass_properties().local_mprops, scale);

                        // NOTE: we write the new value only if there was an
                        //       actual change, in order to not trigger bevy’s
                        //       change tracking when the values didn’t change.
                        if mass_props.get() != &new_mass_props {
                            mass_props.set(new_mass_props);
                        }
                    }
                }
            }
        }
    }
}

/// System responsible for advancing the physics simulation, and updating the internal state
/// for scene queries.
pub fn step_simulation<Hooks>(
    mut context: ResMut<RapierContext>,
    config: Res<RapierConfiguration>,
    hooks: StaticSystemParam<Hooks>,
    time: Res<Time>,
    mut sim_to_render_time: ResMut<SimulationToRenderTime>,
    collision_events: EventWriter<CollisionEvent>,
    contact_force_events: EventWriter<ContactForceEvent>,
    interpolation_query: Query<(&RapierRigidBodyHandle, &mut TransformInterpolation)>,
) where
    Hooks: 'static + BevyPhysicsHooks,
    for<'w, 's> SystemParamItem<'w, 's, Hooks>: BevyPhysicsHooks,
{
    let context = &mut *context;
    let hooks_adapter = BevyPhysicsHooksAdapter::new(hooks.into_inner());

    if config.physics_pipeline_active {
        context.step_simulation(
            config.gravity,
            config.timestep_mode,
            Some((collision_events, contact_force_events)),
            &hooks_adapter,
            &time,
            &mut sim_to_render_time,
            Some(interpolation_query),
        );
        context.deleted_colliders.clear();
    } else {
        context.propagate_modified_body_positions_to_colliders();
    }

    if config.query_pipeline_active {
        context.update_query_pipeline();
    }
}

/// System responsible for creating `Collider` components from `AsyncCollider` components if the
/// corresponding mesh has become available.
#[cfg(all(feature = "dim3", feature = "async-collider"))]
pub fn init_async_colliders(
    mut commands: Commands,
    meshes: Res<Assets<Mesh>>,
    async_colliders: Query<(Entity, &Handle<Mesh>, &AsyncCollider)>,
) {
    for (entity, mesh_handle, async_collider) in async_colliders.iter() {
        if let Some(mesh) = meshes.get(mesh_handle) {
            match Collider::from_bevy_mesh(mesh, &async_collider.0) {
                Some(collider) => {
                    commands
                        .entity(entity)
                        .insert(collider)
                        .remove::<AsyncCollider>();
                }
                None => error!("Unable to generate collider from mesh {:?}", mesh),
            }
        }
    }
}

/// System responsible for creating `Collider` components from `AsyncSceneCollider` components if the
/// corresponding scene has become available.
#[cfg(all(feature = "dim3", feature = "async-collider"))]
pub fn init_async_scene_colliders(
    mut commands: Commands,
    meshes: Res<Assets<Mesh>>,
    scene_spawner: Res<SceneSpawner>,
    async_colliders: Query<(Entity, &SceneInstance, &AsyncSceneCollider)>,
    children: Query<&Children>,
    mesh_handles: Query<(&Name, &Handle<Mesh>)>,
) {
    for (scene_entity, scene_instance, async_collider) in async_colliders.iter() {
        if scene_spawner.instance_is_ready(**scene_instance) {
            for child_entity in children.iter_descendants(scene_entity) {
                if let Ok((name, handle)) = mesh_handles.get(child_entity) {
                    let shape = async_collider
                        .named_shapes
                        .get(name.as_str())
                        .unwrap_or(&async_collider.shape);
                    if let Some(shape) = shape {
                        let mesh = meshes.get(handle).unwrap(); // NOTE: Mesh is already loaded
                        match Collider::from_bevy_mesh(mesh, shape) {
                            Some(collider) => {
                                commands.entity(child_entity).insert(collider);
                            }
                            None => error!(
                                "Unable to generate collider from mesh {:?} with name {}",
                                mesh, name
                            ),
                        }
                    }
                }
            }

            commands.entity(scene_entity).remove::<AsyncSceneCollider>();
        }
    }
}

fn collider_offset(
    entity: Entity,
    context: &RapierContext,
    parent_query: &Query<&Parent>,
    transform_query: &Query<&Transform>,
) -> (Option<RigidBodyHandle>, Transform) {
    let mut body_entity = entity;
    let mut body_handle = context.entity2body.get(&body_entity).copied();
    let mut child_transform = Transform::default();
    while body_handle.is_none() {
        if let Ok(parent_entity) = parent_query.get(body_entity) {
            if let Ok(transform) = transform_query.get(body_entity) {
                child_transform = *transform * child_transform;
            }
            body_entity = parent_entity.get();
        } else {
            break;
        }

        body_handle = context.entity2body.get(&body_entity).copied();
    }

    if body_handle.is_some() {
        if let Ok(transform) = transform_query.get(body_entity) {
            let scale_transform = Transform {
                scale: transform.scale,
                ..default()
            };

            child_transform = scale_transform * child_transform;
        }
    }

    (body_handle, child_transform)
}

/// System responsible for creating new Rapier colliders from the related `bevy_rapier` components.
pub fn init_colliders(
    mut commands: Commands,
    config: Res<RapierConfiguration>,
    mut context: ResMut<RapierContext>,
    colliders: Query<(ColliderComponents, Option<&GlobalTransform>), Without<RapierColliderHandle>>,
    mut rigid_body_mprops: Query<&mut ReadMassProperties>,
    parent_query: Query<&Parent>,
    transform_query: Query<&Transform>,
) {
    let context = &mut *context;
    let physics_scale = context.physics_scale;

    for (
        (
            entity,
            shape,
            sensor,
            mprops,
            active_events,
            active_hooks,
            active_collision_types,
            friction,
            restitution,
            collision_groups,
            solver_groups,
            contact_force_event_threshold,
            disabled,
        ),
        global_transform,
    ) in colliders.iter()
    {
        let mut scaled_shape = shape.clone();
        scaled_shape.set_scale(shape.scale / physics_scale, config.scaled_shape_subdivision);
        let mut builder = ColliderBuilder::new(scaled_shape.raw.clone());

        builder = builder.sensor(sensor.is_some());
        builder = builder.enabled(disabled.is_none());

        if let Some(mprops) = mprops {
            builder = match mprops {
                ColliderMassProperties::Density(density) => builder.density(*density),
                ColliderMassProperties::Mass(mass) => builder.mass(*mass),
                ColliderMassProperties::MassProperties(mprops) => {
                    builder.mass_properties(mprops.into_rapier(physics_scale))
                }
            };
        }

        if let Some(active_events) = active_events {
            builder = builder.active_events((*active_events).into());
        }

        if let Some(active_hooks) = active_hooks {
            builder = builder.active_hooks((*active_hooks).into());
        }

        if let Some(active_collision_types) = active_collision_types {
            builder = builder.active_collision_types((*active_collision_types).into());
        }

        if let Some(friction) = friction {
            builder = builder
                .friction(friction.coefficient)
                .friction_combine_rule(friction.combine_rule.into());
        }

        if let Some(restitution) = restitution {
            builder = builder
                .restitution(restitution.coefficient)
                .restitution_combine_rule(restitution.combine_rule.into());
        }

        if let Some(collision_groups) = collision_groups {
            builder = builder.collision_groups((*collision_groups).into());
        }

        if let Some(solver_groups) = solver_groups {
            builder = builder.solver_groups((*solver_groups).into());
        }

        if let Some(threshold) = contact_force_event_threshold {
            builder = builder.contact_force_event_threshold(threshold.0);
        }

        let body_entity = entity;
        let (body_handle, child_transform) =
            collider_offset(entity, context, &parent_query, &transform_query);

        builder = builder.user_data(entity.to_bits() as u128);

        let handle = if let Some(body_handle) = body_handle {
            builder = builder.position(utils::transform_to_iso(&child_transform, physics_scale));
            let handle =
                context
                    .colliders
                    .insert_with_parent(builder, body_handle, &mut context.bodies);
            if let Ok(mut mprops) = rigid_body_mprops.get_mut(body_entity) {
                // Inserting the collider changed the rigid-body’s mass properties.
                // Read them back from the engine.
                if let Some(parent_body) = context.bodies.get(body_handle) {
                    mprops.set(MassProperties::from_rapier(
                        parent_body.mass_properties().local_mprops,
                        physics_scale,
                    ));
                }
            }
            handle
        } else {
            let global_transform = global_transform.cloned().unwrap_or_default();
            builder = builder.position(utils::transform_to_iso(
                &global_transform.compute_transform(),
                physics_scale,
            ));
            context.colliders.insert(builder)
        };

        commands.entity(entity).insert(RapierColliderHandle(handle));
        context.entity2collider.insert(entity, handle);
    }
}

/// System responsible for creating new Rapier rigid-bodies from the related `bevy_rapier` components.
pub fn init_rigid_bodies(
    mut commands: Commands,
    mut context: ResMut<RapierContext>,
    rigid_bodies: Query<RigidBodyComponents, Without<RapierRigidBodyHandle>>,
) {
    let physics_scale = context.physics_scale;

    for (
        entity,
        rb,
        transform,
        vel,
        additional_mass_props,
        _mass_props,
        locked_axes,
        force,
        gravity_scale,
        ccd,
        dominance,
        sleep,
        damping,
        disabled,
    ) in rigid_bodies.iter()
    {
        let mut builder = RigidBodyBuilder::new((*rb).into());
        builder = builder.enabled(disabled.is_none());

        if let Some(transform) = transform {
            builder = builder.position(utils::transform_to_iso(
                &transform.compute_transform(),
                physics_scale,
            ));
        }

        #[allow(clippy::useless_conversion)] // Need to convert if dim3 enabled
        if let Some(vel) = vel {
            builder = builder
                .linvel((vel.linvel / physics_scale).into())
                .angvel(vel.angvel.into());
        }

        if let Some(locked_axes) = locked_axes {
            builder = builder.locked_axes((*locked_axes).into())
        }

        if let Some(gravity_scale) = gravity_scale {
            builder = builder.gravity_scale(gravity_scale.0);
        }

        if let Some(ccd) = ccd {
            builder = builder.ccd_enabled(ccd.enabled)
        }

        if let Some(dominance) = dominance {
            builder = builder.dominance_group(dominance.groups)
        }

        if let Some(sleep) = sleep {
            builder = builder.sleeping(sleep.sleeping);
        }

        if let Some(damping) = damping {
            builder = builder
                .linear_damping(damping.linear_damping)
                .angular_damping(damping.angular_damping);
        }

        if let Some(mprops) = additional_mass_props {
            builder = match mprops {
                AdditionalMassProperties::MassProperties(mprops) => {
                    builder.additional_mass_properties(mprops.into_rapier(physics_scale))
                }
                AdditionalMassProperties::Mass(mass) => builder.additional_mass(*mass),
            };
        }

        builder = builder.user_data(entity.to_bits() as u128);

        let mut rb = builder.build();

        #[allow(clippy::useless_conversion)] // Need to convert if dim3 enabled
        if let Some(force) = force {
            rb.add_force((force.force / physics_scale).into(), false);
            rb.add_torque(force.torque.into(), false);
        }

        // NOTE: we can’t apply impulses yet at this point because
        //       the rigid-body’s mass isn’t up-to-date yet (its
        //       attached colliders, if any, haven’t been created yet).

        if let Some(sleep) = sleep {
            let activation = rb.activation_mut();
            activation.linear_threshold = sleep.linear_threshold;
            activation.angular_threshold = sleep.angular_threshold;
        }

        let handle = context.bodies.insert(rb);
        commands
            .entity(entity)
            .insert(RapierRigidBodyHandle(handle));
        context.entity2body.insert(entity, handle);

        if let Some(transform) = transform {
            context.last_body_transform_set.insert(handle, *transform);
        }
    }
}

/// This applies the initial impulse given to a rigid-body when it is created.
///
/// This cannot be done inside `init_rigid_bodies` because impulses require the rigid-body
/// mass to be available, which it was not because colliders were not created yet. As a
/// result, we run this system after the collider creation.
pub fn apply_initial_rigid_body_impulses(
    mut context: ResMut<RapierContext>,
    // We can’t use RapierRigidBodyHandle yet because its creation command hasn’t been
    // executed yet.
    mut init_impulses: Query<(Entity, &mut ExternalImpulse), Without<RapierRigidBodyHandle>>,
) {
    let context = &mut *context;
    let scale = context.physics_scale;

    for (entity, mut impulse) in init_impulses.iter_mut() {
        let bodies = &mut context.bodies;
        if let Some(rb) = context
            .entity2body
            .get(&entity)
            .and_then(|h| bodies.get_mut(*h))
        {
            // Make sure the mass-properties are computed.
            rb.recompute_mass_properties_from_colliders(&context.colliders);
            // Apply the impulse.
            rb.apply_impulse((impulse.impulse / scale).into(), false);

            #[allow(clippy::useless_conversion)] // Need to convert if dim3 enabled
            rb.apply_torque_impulse(impulse.torque_impulse.into(), false);

            impulse.reset();
        }
    }
}

/// System responsible for creating new Rapier joints from the related `bevy_rapier` components.
pub fn init_joints(
    mut commands: Commands,
    mut context: ResMut<RapierContext>,
    impulse_joints: Query<(Entity, &ImpulseJoint), Without<RapierImpulseJointHandle>>,
    multibody_joints: Query<(Entity, &MultibodyJoint), Without<RapierMultibodyJointHandle>>,
    parent_query: Query<&Parent>,
) {
    let context = &mut *context;
    let scale = context.physics_scale;

    for (entity, joint) in impulse_joints.iter() {
        let mut target = None;
        let mut body_entity = entity;
        while target.is_none() {
            target = context.entity2body.get(&body_entity).copied();
            if let Ok(parent_entity) = parent_query.get(body_entity) {
                body_entity = parent_entity.get();
            } else {
                break;
            }
        }

        if let (Some(target), Some(source)) = (target, context.entity2body.get(&joint.parent)) {
            let handle =
                context
                    .impulse_joints
                    .insert(*source, target, joint.data.into_rapier(scale), true);
            commands
                .entity(entity)
                .insert(RapierImpulseJointHandle(handle));
            context.entity2impulse_joint.insert(entity, handle);
        }
    }

    for (entity, joint) in multibody_joints.iter() {
        let target = context.entity2body.get(&entity);

        if let (Some(target), Some(source)) = (target, context.entity2body.get(&joint.parent)) {
            if let Some(handle) = context.multibody_joints.insert(
                *source,
                *target,
                joint.data.into_rapier(scale),
                true,
            ) {
                commands
                    .entity(entity)
                    .insert(RapierMultibodyJointHandle(handle));
                context.entity2multibody_joint.insert(entity, handle);
            } else {
                error!("Failed to create multibody joint: loop detected.")
            }
        }
    }
}

/// System responsible for removing from Rapier the rigid-bodies/colliders/joints which had
/// their related `bevy_rapier` components removed by the user (through component removal or
/// despawn).
pub fn sync_removals(
    mut commands: Commands,
    mut context: ResMut<RapierContext>,
    mut removed_bodies: RemovedComponents<RapierRigidBodyHandle>,
    mut removed_colliders: RemovedComponents<RapierColliderHandle>,
    mut removed_impulse_joints: RemovedComponents<RapierImpulseJointHandle>,
    mut removed_multibody_joints: RemovedComponents<RapierMultibodyJointHandle>,
    orphan_bodies: Query<Entity, (With<RapierRigidBodyHandle>, Without<RigidBody>)>,
    orphan_colliders: Query<Entity, (With<RapierColliderHandle>, Without<Collider>)>,
    orphan_impulse_joints: Query<Entity, (With<RapierImpulseJointHandle>, Without<ImpulseJoint>)>,
    orphan_multibody_joints: Query<
        Entity,
        (With<RapierMultibodyJointHandle>, Without<MultibodyJoint>),
    >,

    mut removed_sensors: RemovedComponents<Sensor>,
    mut removed_rigid_body_disabled: RemovedComponents<RigidBodyDisabled>,
    mut removed_colliders_disabled: RemovedComponents<ColliderDisabled>,

    mut mass_modified: EventWriter<MassModified>,
) {
    /*
     * Rigid-bodies removal detection.
     */
    let context = &mut *context;
    for entity in removed_bodies.iter() {
        if let Some(handle) = context.entity2body.remove(&entity) {
            let _ = context.last_body_transform_set.remove(&handle);
            context.bodies.remove(
                handle,
                &mut context.islands,
                &mut context.colliders,
                &mut context.impulse_joints,
                &mut context.multibody_joints,
                false,
            );
        }
    }

    let context = &mut *context;
    for entity in orphan_bodies.iter() {
        if let Some(handle) = context.entity2body.remove(&entity) {
            let _ = context.last_body_transform_set.remove(&handle);
            context.bodies.remove(
                handle,
                &mut context.islands,
                &mut context.colliders,
                &mut context.impulse_joints,
                &mut context.multibody_joints,
                false,
            );
        }
        commands.entity(entity).remove::<RapierRigidBodyHandle>();
    }

    /*
     * Collider removal detection.
     */
    for entity in removed_colliders.iter() {
        if let Some(parent) = context.collider_parent(entity) {
            mass_modified.send(parent.into());
        }

        if let Some(handle) = context.entity2collider.remove(&entity) {
            context
                .colliders
                .remove(handle, &mut context.islands, &mut context.bodies, true);
            context.deleted_colliders.insert(handle, entity);
        }
    }

    for entity in orphan_colliders.iter() {
        if let Some(parent) = context.collider_parent(entity) {
            mass_modified.send(parent.into());
        }

        if let Some(handle) = context.entity2collider.remove(&entity) {
            context
                .colliders
                .remove(handle, &mut context.islands, &mut context.bodies, true);
            context.deleted_colliders.insert(handle, entity);
        }
        commands.entity(entity).remove::<RapierColliderHandle>();
    }

    /*
     * Impulse joint removal detection.
     */
    for entity in removed_impulse_joints.iter() {
        if let Some(handle) = context.entity2impulse_joint.remove(&entity) {
            context.impulse_joints.remove(handle, true);
        }
    }

    for entity in orphan_impulse_joints.iter() {
        if let Some(handle) = context.entity2impulse_joint.remove(&entity) {
            context.impulse_joints.remove(handle, true);
        }
        commands.entity(entity).remove::<RapierImpulseJointHandle>();
    }

    /*
     * Multibody joint removal detection.
     */
    for entity in removed_multibody_joints.iter() {
        if let Some(handle) = context.entity2multibody_joint.remove(&entity) {
            context.multibody_joints.remove(handle, true);
        }
    }

    for entity in orphan_multibody_joints.iter() {
        if let Some(handle) = context.entity2multibody_joint.remove(&entity) {
            context.multibody_joints.remove(handle, true);
        }
        commands
            .entity(entity)
            .remove::<RapierMultibodyJointHandle>();
    }

    /*
     * Marker components removal detection.
     */
    for entity in removed_sensors.iter() {
        if let Some(handle) = context.entity2collider.get(&entity) {
            if let Some(co) = context.colliders.get_mut(*handle) {
                co.set_sensor(false);
            }
        }
    }

    for entity in removed_colliders_disabled.iter() {
        if let Some(handle) = context.entity2collider.get(&entity) {
            if let Some(co) = context.colliders.get_mut(*handle) {
                co.set_enabled(true);
            }
        }
    }

    for entity in removed_rigid_body_disabled.iter() {
        if let Some(handle) = context.entity2body.get(&entity) {
            if let Some(rb) = context.bodies.get_mut(*handle) {
                rb.set_enabled(true);
            }
        }
    }

    // TODO: what about removing forces?
}

/// Adds entity to [`CollidingEntities`] on starting collision and removes from it when the
/// collision ends.
pub fn update_colliding_entities(
    mut collision_events: EventReader<CollisionEvent>,
    mut colliding_entities: Query<&mut CollidingEntities>,
) {
    for event in collision_events.iter() {
        match event.to_owned() {
            CollisionEvent::Started(entity1, entity2, _) => {
                if let Ok(mut entities) = colliding_entities.get_mut(entity1) {
                    entities.0.insert(entity2);
                }
                if let Ok(mut entities) = colliding_entities.get_mut(entity2) {
                    entities.0.insert(entity1);
                }
            }
            CollisionEvent::Stopped(entity1, entity2, _) => {
                if let Ok(mut entities) = colliding_entities.get_mut(entity1) {
                    entities.0.remove(&entity2);
                }
                if let Ok(mut entities) = colliding_entities.get_mut(entity2) {
                    entities.0.remove(&entity1);
                }
            }
        }
    }
}

/// System responsible for applying the character controller translation to the underlying
/// collider.
pub fn update_character_controls(
    mut commands: Commands,
    config: Res<RapierConfiguration>,
    mut context: ResMut<RapierContext>,
    mut character_controllers: Query<(
        Entity,
        &mut KinematicCharacterController,
        Option<&mut KinematicCharacterControllerOutput>,
        Option<&RapierColliderHandle>,
        Option<&RapierRigidBodyHandle>,
        Option<&GlobalTransform>,
    )>,
    mut transforms: Query<&mut Transform>,
) {
    let physics_scale = context.physics_scale;
    let context = &mut *context;
    for (entity, mut controller, output, collider_handle, body_handle, glob_transform) in
        character_controllers.iter_mut()
    {
        if let (Some(raw_controller), Some(translation)) =
            (controller.to_raw(physics_scale), controller.translation)
        {
            let scaled_custom_shape =
                controller
                    .custom_shape
                    .as_ref()
                    .map(|(custom_shape, tra, rot)| {
                        // TODO: avoid the systematic scale somehow?
                        let mut scaled_shape = custom_shape.clone();
                        scaled_shape.set_scale(
                            custom_shape.scale / physics_scale,
                            config.scaled_shape_subdivision,
                        );

                        (scaled_shape, *tra / physics_scale, *rot)
                    });

            let parent_rigid_body = body_handle.map(|h| h.0).or_else(|| {
                collider_handle
                    .and_then(|h| context.colliders.get(h.0))
                    .and_then(|c| c.parent())
            });
            let entity_to_move = parent_rigid_body
                .and_then(|rb| context.rigid_body_entity(rb))
                .unwrap_or(entity);

            let (character_shape, character_pos) = if let Some((scaled_shape, tra, rot)) =
                &scaled_custom_shape
            {
                let mut shape_pos: Isometry<Real> = (*tra, *rot).into();

                if let Some(body) = body_handle.and_then(|h| context.bodies.get(h.0)) {
                    shape_pos = body.position() * shape_pos
                } else if let Some(gtransform) = glob_transform {
                    shape_pos =
                        utils::transform_to_iso(&gtransform.compute_transform(), physics_scale)
                            * shape_pos
                }

                (&*scaled_shape.raw, shape_pos)
            } else if let Some(collider) = collider_handle.and_then(|h| context.colliders.get(h.0))
            {
                (collider.shape(), *collider.position())
            } else {
                continue;
            };

            let exclude_collider = collider_handle.map(|h| h.0);

            let character_mass = controller
                .custom_mass
                .or_else(|| {
                    parent_rigid_body
                        .and_then(|h| context.bodies.get(h))
                        .map(|rb| rb.mass())
                })
                .unwrap_or(0.0);

            let mut filter = QueryFilter {
                flags: controller.filter_flags,
                groups: controller.filter_groups.map(|g| g.into()),
                exclude_collider: None,
                exclude_rigid_body: None,
                predicate: None,
            };

            if let Some(parent) = parent_rigid_body {
                filter = filter.exclude_rigid_body(parent);
            } else if let Some(excl_co) = exclude_collider {
                filter = filter.exclude_collider(excl_co)
            };

            let collisions = &mut context.character_collisions_collector;
            collisions.clear();

            let movement = raw_controller.move_shape(
                context.integration_parameters.dt,
                &context.bodies,
                &context.colliders,
                &context.query_pipeline,
                character_shape,
                &character_pos,
                (translation / physics_scale).into(),
                filter,
                |c| collisions.push(c),
            );

            if controller.apply_impulse_to_dynamic_bodies {
                for collision in &*collisions {
                    raw_controller.solve_character_collision_impulses(
                        context.integration_parameters.dt,
                        &mut context.bodies,
                        &context.colliders,
                        &context.query_pipeline,
                        character_shape,
                        character_mass,
                        collision,
                        filter,
                    )
                }
            }

            if let Ok(mut transform) = transforms.get_mut(entity_to_move) {
                // TODO: take the parent’s GlobalTransform rotation into account?
                transform.translation.x += movement.translation.x * physics_scale;
                transform.translation.y += movement.translation.y * physics_scale;
                #[cfg(feature = "dim3")]
                {
                    transform.translation.z += movement.translation.z * physics_scale;
                }
            }

            let converted_collisions = context
                .character_collisions_collector
                .iter()
                .filter_map(|c| CharacterCollision::from_raw(context, c));

            if let Some(mut output) = output {
                output.desired_translation = controller.translation.unwrap(); // Already takes the physics_scale into account.
                output.effective_translation = (movement.translation * physics_scale).into();
                output.grounded = movement.grounded;
                output.collisions.clear();
                output.collisions.extend(converted_collisions);
            } else {
                commands
                    .entity(entity)
                    .insert(KinematicCharacterControllerOutput {
                        desired_translation: controller.translation.unwrap(), // Already takes the physics_scale into account.
                        effective_translation: (movement.translation * physics_scale).into(),
                        grounded: movement.grounded,
                        collisions: converted_collisions.collect(),
                    });
            }

            controller.translation = None;
        }
    }
}

#[cfg(test)]
mod tests {
    #[cfg(all(feature = "dim3", feature = "async-collider"))]
    use bevy::prelude::shape::{Capsule, Cube};
    use bevy::{
        asset::AssetPlugin,
        ecs::event::Events,
        render::{settings::WgpuSettings, RenderPlugin},
        scene::ScenePlugin,
        time::TimePlugin,
        window::WindowPlugin,
    };
    use std::f32::consts::PI;

    use super::*;
    use crate::plugin::{NoUserData, RapierPhysicsPlugin};

    #[test]
    fn colliding_entities_updates() {
        let mut app = App::new();
        app.add_event::<CollisionEvent>()
            .add_systems(Update, update_colliding_entities);

        let entity1 = app.world.spawn(CollidingEntities::default()).id();
        let entity2 = app.world.spawn(CollidingEntities::default()).id();

        let mut collision_events = app
            .world
            .get_resource_mut::<Events<CollisionEvent>>()
            .unwrap();
        collision_events.send(CollisionEvent::Started(
            entity1,
            entity2,
            CollisionEventFlags::SENSOR,
        ));

        app.update();

        let colliding_entities1 = app
            .world
            .entity(entity1)
            .get::<CollidingEntities>()
            .unwrap();
        assert_eq!(
            colliding_entities1.len(),
            1,
            "There should be one colliding entity"
        );
        assert_eq!(
            colliding_entities1.iter().next().unwrap(),
            entity2,
            "Colliding entity should be equal to the second entity"
        );

        let colliding_entities2 = app
            .world
            .entity(entity2)
            .get::<CollidingEntities>()
            .unwrap();
        assert_eq!(
            colliding_entities2.len(),
            1,
            "There should be one colliding entity"
        );
        assert_eq!(
            colliding_entities2.iter().next().unwrap(),
            entity1,
            "Colliding entity should be equal to the first entity"
        );

        let mut collision_events = app
            .world
            .get_resource_mut::<Events<CollisionEvent>>()
            .unwrap();
        collision_events.send(CollisionEvent::Stopped(
            entity1,
            entity2,
            CollisionEventFlags::SENSOR,
        ));

        app.update();

        let colliding_entities1 = app
            .world
            .entity(entity1)
            .get::<CollidingEntities>()
            .unwrap();
        assert!(
            colliding_entities1.is_empty(),
            "Colliding entity should be removed from the CollidingEntities component when the collision ends"
        );

        let colliding_entities2 = app
            .world
            .entity(entity2)
            .get::<CollidingEntities>()
            .unwrap();
        assert!(
            colliding_entities2.is_empty(),
            "Colliding entity should be removed from the CollidingEntities component when the collision ends"
        );
    }

    #[test]
    #[cfg(all(feature = "dim3", feature = "async-collider"))]
    fn async_collider_initializes() {
        let mut app = App::new();
        app.add_plugins(HeadlessRenderPlugin)
            .add_systems(Update, init_async_colliders);

        let mut meshes = app.world.resource_mut::<Assets<Mesh>>();
        let cube = meshes.add(Cube::default().into());

        let entity = app.world.spawn((cube, AsyncCollider::default())).id();

        app.update();

        let entity = app.world.entity(entity);
        assert!(
            entity.get::<Collider>().is_some(),
            "Collider component should be added"
        );
        assert!(
            entity.get::<AsyncCollider>().is_none(),
            "AsyncCollider component should be removed after Collider component creation"
        );
    }

    #[test]
    #[cfg(all(feature = "dim3", feature = "async-collider"))]
    fn async_scene_collider_initializes() {
        use bevy::scene::scene_spawner_system;

        let mut app = App::new();
        app.add_plugins(HeadlessRenderPlugin).add_systems(
            Update,
            init_async_scene_colliders.after(scene_spawner_system),
        );

        let mut meshes = app.world.resource_mut::<Assets<Mesh>>();
        let cube_handle = meshes.add(Cube::default().into());
        let capsule_handle = meshes.add(Capsule::default().into());
        let cube = app.world.spawn((Name::new("Cube"), cube_handle)).id();
        let capsule = app.world.spawn((Name::new("Capsule"), capsule_handle)).id();

        let mut scenes = app.world.resource_mut::<Assets<Scene>>();
        let scene = scenes.add(Scene::new(World::new()));

        let mut named_shapes = bevy::utils::HashMap::new();
        named_shapes.insert("Capsule".to_string(), None);
        let parent = app
            .world
            .spawn((
                scene,
                AsyncSceneCollider {
                    named_shapes,
                    ..Default::default()
                },
            ))
            .push_children(&[cube, capsule])
            .id();

        app.update();

        assert!(
            app.world.entity(cube).get::<Collider>().is_some(),
            "Collider component should be added for cube"
        );
        assert!(
            app.world.entity(capsule).get::<Collider>().is_none(),
            "Collider component shouldn't be added for capsule"
        );
        assert!(
            app.world.entity(parent).get::<AsyncCollider>().is_none(),
            "AsyncSceneCollider component should be removed after Collider components creation"
        );
    }

    #[test]
    fn transform_propagation() {
        let mut app = App::new();
        app.add_plugins((
            HeadlessRenderPlugin,
            TransformPlugin,
            TimePlugin,
            RapierPhysicsPlugin::<NoUserData>::default(),
        ));

        let zero = (Transform::default(), Transform::default());

        let different = (
            Transform {
                translation: Vec3::X * 10.0,
                rotation: Quat::from_rotation_x(PI),
                ..Default::default()
            },
            Transform {
                translation: Vec3::Y * 10.0,
                rotation: Quat::from_rotation_x(PI),
                ..Default::default()
            },
        );

        let same = (different.0, different.0);

        for (child_transform, parent_transform) in [zero, same, different] {
            let child = app
                .world
                .spawn((
                    TransformBundle::from(child_transform),
                    RigidBody::Fixed,
                    Collider::ball(1.0),
                ))
                .id();

            app.world
                .spawn(TransformBundle::from(parent_transform))
                .push_children(&[child]);

            app.update();

            let child_transform = app.world.entity(child).get::<GlobalTransform>().unwrap();
            let context = app.world.resource::<RapierContext>();
            let child_handle = context.entity2body[&child];
            let child_body = context.bodies.get(child_handle).unwrap();
            let body_transform =
                utils::iso_to_transform(child_body.position(), context.physics_scale);
            assert_eq!(
                GlobalTransform::from(body_transform),
                *child_transform,
                "Collider transform should have have global rotation and translation"
            );
        }
    }

    #[test]
    fn transform_propagation2() {
        let mut app = App::new();
        app.add_plugins((
            HeadlessRenderPlugin,
            TransformPlugin,
            TimePlugin,
            RapierPhysicsPlugin::<NoUserData>::default(),
        ));

        let zero = (Transform::default(), Transform::default());

        let different = (
            Transform {
                translation: Vec3::X * 10.0,
                // NOTE: in 2D the test will fail if the rotation is wrt. an axis
                //       other than Z because 2D physics objects can’t rotate wrt.
                //       other axes.
                rotation: Quat::from_rotation_z(PI),
                ..Default::default()
            },
            Transform {
                translation: Vec3::Y * 10.0,
                rotation: Quat::from_rotation_z(PI),
                ..Default::default()
            },
        );

        let same = (different.0, different.0);

        for (child_transform, parent_transform) in [zero, same, different] {
            let child = app
                .world
                .spawn((TransformBundle::from(child_transform), Collider::ball(1.0)))
                .id();

            let parent = app
                .world
                .spawn((TransformBundle::from(parent_transform), RigidBody::Fixed))
                .push_children(&[child])
                .id();

            app.update();

            let child_transform = app
                .world
                .entity(child)
                .get::<GlobalTransform>()
                .unwrap()
                .compute_transform();
            let context = app.world.resource::<RapierContext>();
            let parent_handle = context.entity2body[&parent];
            let parent_body = context.bodies.get(parent_handle).unwrap();
            let child_collider_handle = parent_body.colliders()[0];
            let child_collider = context.colliders.get(child_collider_handle).unwrap();
            let body_transform =
                utils::iso_to_transform(child_collider.position(), context.physics_scale);
            approx::assert_relative_eq!(
                body_transform.translation,
                child_transform.translation,
                epsilon = 1.0e-5
            );

            // Adjust signs to account for the quaternion’s double covering.
            let comparison_child_rotation =
                if body_transform.rotation.w * child_transform.rotation.w < 0.0 {
                    -child_transform.rotation
                } else {
                    child_transform.rotation
                };

            approx::assert_relative_eq!(
                body_transform.rotation,
                comparison_child_rotation,
                epsilon = 1.0e-5
            );
            approx::assert_relative_eq!(body_transform.scale, child_transform.scale,);
        }
    }

    // Allows run tests for systems containing rendering related things without GPU
    struct HeadlessRenderPlugin;

    impl Plugin for HeadlessRenderPlugin {
        fn build(&self, app: &mut App) {
            app.add_plugins((
                WindowPlugin::default(),
                AssetPlugin::default(),
                ScenePlugin::default(),
                RenderPlugin {
                    wgpu_settings: WgpuSettings {
                        backends: None,
                        ..Default::default()
                    },
                },
                ImagePlugin::default(),
            ));
        }
    }
}<|MERGE_RESOLUTION|>--- conflicted
+++ resolved
@@ -16,11 +16,7 @@
 use crate::plugin::{RapierConfiguration, RapierContext};
 use crate::prelude::{
     BevyPhysicsHooks, BevyPhysicsHooksAdapter, CollidingEntities, KinematicCharacterController,
-<<<<<<< HEAD
-    KinematicCharacterControllerOutput, MassModified, RigidBodyDisabled, Vect,
-=======
-    KinematicCharacterControllerOutput, RigidBodyDisabled,
->>>>>>> c5d12af7
+    KinematicCharacterControllerOutput, MassModified, RigidBodyDisabled,
 };
 use crate::utils;
 use bevy::ecs::system::{StaticSystemParam, SystemParamItem};
@@ -124,14 +120,7 @@
 /// System responsible for applying changes the user made to a collider-related component.
 pub fn apply_collider_user_changes(
     mut context: ResMut<RapierContext>,
-<<<<<<< HEAD
     config: Res<RapierConfiguration>,
-
-    changed_collider_transforms: Query<
-        (&RapierColliderHandle, &GlobalTransform),
-        (Without<RapierRigidBodyHandle>, Changed<GlobalTransform>),
-    >,
-=======
     (changed_collider_transforms, parent_query, transform_query): (
         Query<
             (Entity, &RapierColliderHandle, &GlobalTransform),
@@ -140,7 +129,6 @@
         Query<&Parent>,
         Query<&Transform>,
     ),
->>>>>>> c5d12af7
 
     changed_shapes: Query<(&RapierColliderHandle, &Collider), Changed<Collider>>,
     changed_active_events: Query<(&RapierColliderHandle, &ActiveEvents), Changed<ActiveEvents>>,
