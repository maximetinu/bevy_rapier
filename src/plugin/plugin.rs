--- conflicted
+++ resolved
@@ -65,19 +65,11 @@
                 // Run the character controller before the manual transform propagation.
                 systems::update_character_controls,
                 // Run Bevy transform propagation additionally to sync [`GlobalTransform`]
-<<<<<<< HEAD
                 (
                     bevy::transform::systems::sync_simple_transforms,
                     bevy::transform::systems::propagate_transforms,
                 )
                     .chain()
-=======
-                bevy::transform::systems::sync_simple_transforms
-                    .after(systems::update_character_controls)
-                    .ambiguous_with(PropagateTransformsSet)
-                    .in_set(RapierTransformPropagateSet),
-                bevy::transform::systems::propagate_transforms
->>>>>>> 0c9bee05
                     .after(systems::update_character_controls)
                     .in_set(RapierTransformPropagateSet),
                 systems::init_async_colliders.after(RapierTransformPropagateSet),
