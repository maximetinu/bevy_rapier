use crate::pipeline::{CollisionEvent, PhysicsHooksWithQueryResource};
use crate::plugin::configuration::SimulationToRenderTime;
use crate::plugin::{systems, RapierConfiguration, RapierContext};
use bevy::ecs::{event::Events, query::WorldQuery};
use bevy::prelude::*;
use std::marker::PhantomData;

/// No specific user-data is associated to the hooks.
pub type NoUserData = ();

/// A plugin responsible for setting up a full Rapier physics simulation pipeline and resources.
//
// This will automatically setup all the resources needed to run a physics simulation with the
// Rapier physics engine.
pub struct RapierPhysicsPlugin<PhysicsHooksData = ()> {
    physics_scale: f32,
    system_setup: bool,
    _phantom: PhantomData<PhysicsHooksData>,
}

impl<PhysicsHooksData: 'static + WorldQuery + Send + Sync> RapierPhysicsPlugin<PhysicsHooksData> {
    /// Specifies a scale ratio between the physics world and the bevy transforms.
    ///
    /// This affects the size of every elements in the physics engine, by multiplying
    /// all the length-related quantities by the `physics_scale` factor. This should
    /// likely always be 1.0 in 3D. In 2D, this is useful to specify a "pixels-per-meter"
    /// conversion ratio.
    pub fn with_physics_scale(mut self, physics_scale: f32) -> Self {
        self.physics_scale = physics_scale;
        self
    }

    /// Specifies whether the plugin should setup each of its [`PhysicsStages`]
    /// (`true`), or if the user will set them up later (`false`).
    ///
    /// The default value is `true`.
    pub fn with_system_setup(mut self, system_setup: bool) -> Self {
        self.system_setup = system_setup;
        self
    }

    /// Specifies how many pixels on the 2D canvas equal one meter on the physics world.
    ///
    /// This conversion unit assumes that the 2D camera uses an unscaled projection.
    #[cfg(feature = "dim2")]
    pub fn pixels_per_meter(pixels_per_meter: f32) -> Self {
        Self {
            physics_scale: pixels_per_meter,
            system_setup: true,
            _phantom: PhantomData,
        }
    }

    /// Provided for use when staging systems outside of this plugin using
    /// [`with_system_setup(false)`](Self::with_system_setup).
    /// See [`PhysicsStages::SyncBackend`] for a description of these systems.
    pub fn get_sync_backend_systems() -> SystemSet {
        SystemSet::new()
            .with_system(systems::init_async_shapes)
            .with_system(systems::apply_scale.after(systems::init_async_shapes))
            .with_system(systems::apply_collider_user_changes.after(systems::apply_scale))
            .with_system(
                systems::apply_rigid_body_user_changes.after(systems::apply_collider_user_changes),
            )
            .with_system(
                systems::apply_joint_user_changes.after(systems::apply_rigid_body_user_changes),
            )
            .with_system(systems::init_rigid_bodies.after(systems::apply_joint_user_changes))
            .with_system(
                systems::init_colliders
                    .after(systems::init_rigid_bodies)
                    .after(systems::init_async_shapes),
            )
            .with_system(systems::init_joints.after(systems::init_colliders))
            .with_system(systems::sync_removals.after(systems::init_joints))
    }

    /// Provided for use when staging systems outside of this plugin using
    /// [`with_system_setup(false)`](Self::with_system_setup).
    /// See [`PhysicsStages::StepSimulation`] for a description of these systems.
    pub fn get_step_simulation_systems() -> SystemSet {
        SystemSet::new().with_system(systems::step_simulation::<PhysicsHooksData>)
    }

    /// Provided for use when staging systems outside of this plugin using
    /// [`with_system_setup(false)`](Self::with_system_setup).
    /// See [`PhysicsStages::Writeback`] for a description of these systems.
    pub fn get_writeback_systems() -> SystemSet {
        SystemSet::new()
            .with_system(systems::update_colliding_entities)
            .with_system(systems::writeback_rigid_bodies)
    }

    /// Provided for use when staging systems outside of this plugin using
    /// [`with_system_setup(false)`](Self::with_system_setup).
    /// See [`PhysicsStages::DetectDespawn`] for a description of these systems.
    pub fn get_detect_despawn_systems() -> SystemSet {
        SystemSet::new().with_system(systems::sync_removals)
    }
}

impl<PhysicsHooksData> Default for RapierPhysicsPlugin<PhysicsHooksData> {
    fn default() -> Self {
        Self {
            physics_scale: 1.0,
            system_setup: true,
            _phantom: PhantomData,
        }
    }
}

#[derive(Debug, Hash, PartialEq, Eq, Clone, StageLabel)]
/// [`StageLabel`] for each phase of the plugin.
pub enum PhysicsStages {
    /// This stage runs the systems responsible for synchronizing (and
    /// initializing) backend data structures with current component state.
    /// These systems typically run at the start of [`CoreStage::Update`].
    SyncBackend,
    /// The systems responsible for advancing the physics simulation, and
    /// updating the internal state for scene queries.
    /// These systems typically run immediately after [`PhysicsStages::SyncBackend`].
    StepSimulation,
    /// The systems responsible for updating
    /// [`crate::geometry::collider::CollidingEntities`] and writing
    /// the result of the last simulation step into our `bevy_rapier`
    /// components and the [`Transform`] component.
    /// These systems typically run immediately after [`PhysicsStages::StepSimulation`].
    Writeback,
    /// The systems responsible for removing from Rapier the
    /// rigid-bodies/colliders/joints which had their related `bevy_rapier`
    /// components removed by the user (through component removal or despawn).
    /// These systems typically run at the start of [`CoreStage::Last`].
    DetectDespawn,
}

impl<PhysicsHooksData: 'static + WorldQuery + Send + Sync> Plugin
    for RapierPhysicsPlugin<PhysicsHooksData>
{
    fn build(&self, app: &mut App) {
        // Insert all of our required resources
        app.insert_resource(RapierConfiguration::default())
            .insert_resource(SimulationToRenderTime::default())
            .insert_resource(RapierContext {
                physics_scale: self.physics_scale,
                ..Default::default()
            })
            .insert_resource(Events::<CollisionEvent>::default());

        // Add each stage as necessary
        if self.system_setup {
            app.add_stage_before(
                CoreStage::Update,
                PhysicsStages::SyncBackend,
                SystemStage::parallel().with_system_set(Self::get_sync_backend_systems()),
            );
            app.add_stage_after(
                PhysicsStages::SyncBackend,
                PhysicsStages::StepSimulation,
<<<<<<< HEAD
                SystemStage::parallel().with_system_set(Self::get_step_simulation_systems()),
            );
            app.add_stage_after(
                PhysicsStages::StepSimulation,
                PhysicsStages::Writeback,
                SystemStage::parallel().with_system_set(Self::get_writeback_systems()),
            );

            // NOTE: we run sync_removals at the end of the frame, too, in order to make sure we don’t miss any `RemovedComponents`.
            app.add_stage_before(
                CoreStage::Last,
                PhysicsStages::DetectDespawn,
                SystemStage::parallel().with_system_set(Self::get_detect_despawn_systems()),
            );
        }
=======
                SystemSet::new()
                    .with_system(systems::init_async_colliders)
                    .with_system(systems::apply_scale.after(systems::init_async_colliders))
                    .with_system(systems::apply_collider_user_changes.after(systems::apply_scale))
                    .with_system(
                        systems::apply_rigid_body_user_changes
                            .after(systems::apply_collider_user_changes),
                    )
                    .with_system(
                        systems::apply_joint_user_changes
                            .after(systems::apply_rigid_body_user_changes),
                    )
                    .with_system(
                        systems::init_rigid_bodies.after(systems::apply_joint_user_changes),
                    )
                    .with_system(
                        systems::init_colliders
                            .after(systems::init_rigid_bodies)
                            .after(systems::init_async_colliders),
                    )
                    .with_system(systems::init_joints.after(systems::init_colliders))
                    .with_system(systems::sync_removals.after(systems::init_joints))
                    .with_system(
                        systems::step_simulation::<PhysicsHooksData>.after(systems::sync_removals),
                    )
                    .with_system(
                        systems::update_colliding_entities
                            .after(systems::step_simulation::<PhysicsHooksData>),
                    )
                    .with_system(
                        systems::writeback_rigid_bodies
                            .after(systems::step_simulation::<PhysicsHooksData>),
                    ),
            )
            // NOTE: we run sync_removals at the end of the frame to, in order to make sure we don’t miss any `RemovedComponents`.
            .add_system_to_stage(PhysicsStages::DetectDespawn, systems::sync_removals);
>>>>>>> e7aa26ad

        if app
            .world
            .get_resource::<PhysicsHooksWithQueryResource<PhysicsHooksData>>()
            .is_none()
        {
            app.insert_resource(PhysicsHooksWithQueryResource::<PhysicsHooksData>(Box::new(
                (),
            )));
        }
    }
}<|MERGE_RESOLUTION|>--- conflicted
+++ resolved
@@ -56,8 +56,8 @@
     /// See [`PhysicsStages::SyncBackend`] for a description of these systems.
     pub fn get_sync_backend_systems() -> SystemSet {
         SystemSet::new()
-            .with_system(systems::init_async_shapes)
-            .with_system(systems::apply_scale.after(systems::init_async_shapes))
+            .with_system(systems::init_async_colliders)
+            .with_system(systems::apply_scale.after(systems::init_async_colliders))
             .with_system(systems::apply_collider_user_changes.after(systems::apply_scale))
             .with_system(
                 systems::apply_rigid_body_user_changes.after(systems::apply_collider_user_changes),
@@ -69,7 +69,7 @@
             .with_system(
                 systems::init_colliders
                     .after(systems::init_rigid_bodies)
-                    .after(systems::init_async_shapes),
+                    .after(systems::init_async_colliders),
             )
             .with_system(systems::init_joints.after(systems::init_colliders))
             .with_system(systems::sync_removals.after(systems::init_joints))
@@ -156,7 +156,6 @@
             app.add_stage_after(
                 PhysicsStages::SyncBackend,
                 PhysicsStages::StepSimulation,
-<<<<<<< HEAD
                 SystemStage::parallel().with_system_set(Self::get_step_simulation_systems()),
             );
             app.add_stage_after(
@@ -172,44 +171,6 @@
                 SystemStage::parallel().with_system_set(Self::get_detect_despawn_systems()),
             );
         }
-=======
-                SystemSet::new()
-                    .with_system(systems::init_async_colliders)
-                    .with_system(systems::apply_scale.after(systems::init_async_colliders))
-                    .with_system(systems::apply_collider_user_changes.after(systems::apply_scale))
-                    .with_system(
-                        systems::apply_rigid_body_user_changes
-                            .after(systems::apply_collider_user_changes),
-                    )
-                    .with_system(
-                        systems::apply_joint_user_changes
-                            .after(systems::apply_rigid_body_user_changes),
-                    )
-                    .with_system(
-                        systems::init_rigid_bodies.after(systems::apply_joint_user_changes),
-                    )
-                    .with_system(
-                        systems::init_colliders
-                            .after(systems::init_rigid_bodies)
-                            .after(systems::init_async_colliders),
-                    )
-                    .with_system(systems::init_joints.after(systems::init_colliders))
-                    .with_system(systems::sync_removals.after(systems::init_joints))
-                    .with_system(
-                        systems::step_simulation::<PhysicsHooksData>.after(systems::sync_removals),
-                    )
-                    .with_system(
-                        systems::update_colliding_entities
-                            .after(systems::step_simulation::<PhysicsHooksData>),
-                    )
-                    .with_system(
-                        systems::writeback_rigid_bodies
-                            .after(systems::step_simulation::<PhysicsHooksData>),
-                    ),
-            )
-            // NOTE: we run sync_removals at the end of the frame to, in order to make sure we don’t miss any `RemovedComponents`.
-            .add_system_to_stage(PhysicsStages::DetectDespawn, systems::sync_removals);
->>>>>>> e7aa26ad
 
         if app
             .world
